--- conflicted
+++ resolved
@@ -39,42 +39,20 @@
 
   describe "start_link/1" do
     test "validates the :nodes option" do
-<<<<<<< HEAD
-      message =
-        ~s(invalid list in :nodes option: invalid value for list element at position 0: invalid node: "foo:bar")
-=======
       message = ~r/invalid list in :nodes option: invalid value for list element/
->>>>>>> 8c1d99e0
 
       assert_raise NimbleOptions.ValidationError, message, fn ->
         Xandra.Cluster.start_link(nodes: ["foo:bar"])
       end
 
-<<<<<<< HEAD
-      message =
-        ~s(invalid list in :nodes option: invalid value for list element at position 0: invalid node: "example.com:9042x")
-=======
->>>>>>> 8c1d99e0
       assert_raise NimbleOptions.ValidationError, message, fn ->
         Xandra.Cluster.start_link(nodes: ["example.com:9042x"])
       end
     end
 
-<<<<<<< HEAD
-    test "validates the :autodiscovery option" do
-      message = ~s(invalid value for :autodiscovery option: expected boolean, got: "not a boolean")
-
-      assert_raise NimbleOptions.ValidationError, message, fn ->
-        Xandra.Cluster.start_link(nodes: ["example.com:9042"], autodiscovery: "not a boolean")
-      end
-    end
-
-    test "validates the :autodiscovered_nodes_port option" do
-      message = ~s(invalid value for :autodiscovered_nodes_port option: expected one of 0..65535, got: 99999)
-=======
+
     test "validates the :autodiscovered_nodes_port option" do
       message = ~r/invalid value for :autodiscovered_nodes_port option/
->>>>>>> 8c1d99e0
 
       assert_raise NimbleOptions.ValidationError, message, fn ->
         Xandra.Cluster.start_link(nodes: ["example.com:9042"], autodiscovered_nodes_port: 99_999)
@@ -82,12 +60,8 @@
     end
 
     test "validates the :load_balancing option" do
-<<<<<<< HEAD
-      message = ~r/:load_balancing option: expected one of \[:priority, :random\]/
-=======
       message =
         ~r/invalid value for :load_balancing option: expected one of \[:priority, :random\]/
->>>>>>> 8c1d99e0
 
       assert_raise NimbleOptions.ValidationError, message, fn ->
         Xandra.Cluster.start_link(nodes: ["example.com:9042"], load_balancing: :inverse)
