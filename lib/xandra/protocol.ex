defmodule Xandra.Protocol do
  @moduledoc false

  use Bitwise

  alias Xandra.{Batch, Error, Frame, Prepared, Page, Simple, TypeParser}
  alias Xandra.Cluster.StatusChange

  @spec encode_request(Frame.t(kind), term, Keyword.t) :: Frame.t(kind) when kind: var
  def encode_request(frame, params, options \\ [])

  def encode_request(%Frame{kind: :options} = frame, nil, _options) do
    %{frame | body: []}
  end

  def encode_request(%Frame{kind: :startup} = frame, requested_options, _options)
      when is_map(requested_options) do
    %{frame | body: encode_string_map(requested_options)}
  end

  def encode_request(%Frame{kind: :register} = frame, events, _options) when is_list(events) do
    %{frame | body: encode_string_list(events)}
  end

  def encode_request(%Frame{kind: :query} = frame, %Simple{} = query, options) do
    %{statement: statement, values: values} = query
    body = [
      <<byte_size(statement)::32>>,
      statement,
      encode_params([], values, options, _skip_metadata? = false),
    ]
    %{frame | body: body}
  end

  def encode_request(%Frame{kind: :prepare} = frame, %Prepared{} = prepared, _options) do
    %{statement: statement} = prepared
    %{frame | body: [<<byte_size(statement)::32>>, statement]}
  end

  def encode_request(%Frame{kind: :execute} = frame, %Prepared{} = prepared, options) do
    %{id: id, bound_columns: columns, values: values} = prepared
    skip_metadata? = prepared.result_columns != nil
    body = [
      <<byte_size(id)::16>>,
      id,
      encode_params(columns, values, options, skip_metadata?),
    ]
    %{frame | body: body}
  end

  def encode_request(%Frame{kind: :batch} = frame, %Batch{} = batch, options) do
    %{queries: queries, type: type} = batch

    consistency = Keyword.get(options, :consistency, :one)
    serial_consistency = Keyword.get(options, :serial_consistency)
    timestamp = Keyword.get(options, :timestamp)

    flags =
      0x00
      |> set_flag(_serial_consistency = 0x10, serial_consistency)
      |> set_flag(_default_timestamp = 0x20, timestamp)

    encoded_queries =
      for query <- queries, into: [<<length(queries)::16>>], do: encode_query_in_batch(query)

    body = [
      encode_batch_type(type),
      encoded_queries,
      encode_consistency_level(consistency),
      flags,
      encode_serial_consistency(serial_consistency),
      if(timestamp, do: <<timestamp::64>>, else: []),
    ]
    %{frame | body: body}
  end

  defp encode_batch_type(:logged), do: 0
  defp encode_batch_type(:unlogged), do: 1
  defp encode_batch_type(:counter), do: 2

  defp encode_string_list(list) do
    for string <- list, into: [<<length(list)::16>>] do
      [<<byte_size(string)::16>>, string]
    end
  end

  defp encode_string_map(map) do
    for {key, value} <- map, into: [<<map_size(map)::16>>] do
      [<<byte_size(key)::16>>, key, <<byte_size(value)::16>>, value]
    end
  end

  consistency_levels = %{
    0x0000 => :any,
    0x0001 => :one,
    0x0002 => :two,
    0x0003 => :three,
    0x0004 => :quorum,
    0x0005 => :all,
    0x0006 => :local_quorum,
    0x0007 => :each_quorum,
    0x0008 => :serial,
    0x0009 => :local_serial,
    0x000A => :local_one,
  }
  for {spec, level} <- consistency_levels do
    defp encode_consistency_level(unquote(level)) do
      <<unquote(spec)::16>>
    end
  end

  defp set_flag(mask, bit, value) do
    if value do
      mask ||| bit
    else
      mask
    end
  end

  defp set_query_values_flag(mask, values) do
    cond do
      values == [] or values == %{} ->
        mask
      is_list(values) ->
        mask ||| 0x01
      is_map(values) ->
        mask ||| 0x01 ||| 0x40
    end
  end

  defp encode_params(columns, values, options, skip_metadata?) do
    consistency = Keyword.get(options, :consistency, :one)
    page_size = Keyword.get(options, :page_size, 10_000)
    paging_state = Keyword.get(options, :paging_state)
    serial_consistency = Keyword.get(options, :serial_consistency)
    timestamp = Keyword.get(options, :timestamp)

    flags =
      0x00
      |> set_query_values_flag(values)
      |> set_flag(_page_size = 0x04, true)
      |> set_flag(_metadata_presence = 0x02, skip_metadata?)
      |> set_flag(_paging_state = 0x08, paging_state)
      |> set_flag(_serial_consistency = 0x10, serial_consistency)
      |> set_flag(_default_timestamp = 0x20, timestamp)

    encoded_values =
      if values == [] or values == %{} do
        []
      else
        encode_query_values(columns, values)
      end

    [
      encode_consistency_level(consistency),
      flags,
      encoded_values,
      <<page_size::32>>,
      encode_paging_state(paging_state),
      encode_serial_consistency(serial_consistency),
      if(timestamp, do: <<timestamp::64>>, else: []),
    ]
  end

  defp encode_paging_state(value) do
    if value do
      [<<byte_size(value)::32>>, value]
    else
      []
    end
  end

  defp encode_serial_consistency(nil) do
    []
  end

  defp encode_serial_consistency(consistency) when consistency in [:serial, :local_serial] do
    encode_consistency_level(consistency)
  end

  defp encode_serial_consistency(other) do
    raise ArgumentError,
      "the :serial_consistency option must be either :serial or :local_serial, " <>
      "got: #{inspect(other)}"
  end

  defp encode_query_in_batch(%Simple{statement: statement, values: values}) do
    [
      _kind = 0,
      <<byte_size(statement)::32>>,
      statement,
      encode_query_values([], values),
    ]
  end

  defp encode_query_in_batch(%Prepared{id: id, bound_columns: bound_columns, values: values}) do
    [
      _kind = 1,
      <<byte_size(id)::16>>,
      id,
      encode_query_values(bound_columns, values),
    ]
  end

  defp encode_query_values([], values) when is_list(values) do
    for value <- values, into: [<<length(values)::16>>] do
      encode_query_value(value)
    end
  end

  defp encode_query_values([], values) when is_map(values) do
    for {name, value} <- values, into: [<<map_size(values)::16>>] do
      name = to_string(name)
      [<<byte_size(name)::16>>, name, encode_query_value(value)]
    end
  end

  defp encode_query_values(columns, values) when is_list(values) do
    encode_bound_values(columns, values, [<<length(columns)::16>>])
  end

  defp encode_query_values(columns, values) when map_size(values) == length(columns) do
    for {_keyspace, _table, name, type} <- columns, into: [<<map_size(values)::16>>] do
      value = Map.fetch!(values, name)
      [<<byte_size(name)::16>>, name, encode_query_value(type, value)]
    end
  end

  defp encode_bound_values([], [], result) do
    result
  end

  defp encode_bound_values([column | columns], [value | values], result) do
    {_keyspace, _table, _name, type} = column
    result = [result | encode_query_value(type, value)]
    encode_bound_values(columns, values, result)
  end

  defp encode_query_value({type, value}) when is_binary(type) do
    encode_query_value(TypeParser.parse(type), value)
  end

  defp encode_query_value(_type, nil) do
    <<-1::32>>
  end

  defp encode_query_value(type, value) do
    result = encode_value(type, value)
    [<<IO.iodata_length(result)::32>>, result]
  end

  defp encode_value(:ascii, ascii) when is_binary(ascii) do
    ascii
  end

  defp encode_value(:bigint, bigint) when is_integer(bigint) do
    <<bigint::64>>
  end

  defp encode_value(:blob, blob) when is_binary(blob) do
    blob
  end

  defp encode_value(:boolean, boolean) when is_boolean(boolean) do
    if boolean, do: [1], else: [0]
  end

  defp encode_value(:date, date) when date in 0..0xFFFFFFFF do
    <<date::32>>
  end

  defp encode_value(:decimal, {value, scale}) do
    [encode_value(:int, scale), encode_value(:varint, value)]
  end

  defp encode_value(:double, double) when is_float(double) do
    <<double::64-float>>
  end

  defp encode_value(:float, float) when is_float(float) do
    <<float::32-float>>
  end

  defp encode_value(:inet, {n1, n2, n3, n4} = _inet) do
    <<n1, n2, n3, n4>>
  end

  defp encode_value(:inet, {n1, n2, n3, n4, n5, n6, n7, n8} = _inet) do
    <<n1::4-bytes, n2::4-bytes, n3::4-bytes, n4::4-bytes,
      n5::4-bytes, n6::4-bytes, n7::4-bytes, n8::4-bytes>>
  end

  defp encode_value(:int, int) when is_integer(int) do
    <<int::32>>
  end

  defp encode_value({:list, [items_type]}, list) when is_list(list) do
    for item <- list,
        into: [<<length(list)::32>>],
        do: encode_query_value(items_type, item)
  end

  defp encode_value({:map, [key_type, value_type]}, map) when is_map(map) do
    for {key, value} <- map, into: [<<map_size(map)::32>>] do
      [
        encode_query_value(key_type, key),
        encode_query_value(value_type, value),
      ]
    end
  end

  defp encode_value({:set, inner_type}, %MapSet{} = set) do
    encode_value({:list, inner_type}, MapSet.to_list(set))
  end

  defp encode_value(:smallint, int) when is_integer(int) do
    <<int::16>>
  end

  defp encode_value(:text, text) when is_binary(text) do
    text
  end

  defp encode_value(:time, time) when time in 0..86399999999999 do
    <<time::64>>
  end

  defp encode_value(:timestamp, timestamp) do
    <<timestamp::64>>
  end

  defp encode_value(:tinyint, int) when is_integer(int) do
    <<int>>
  end

  defp encode_value({:udt, fields}, value) when is_map(value) do
    for {field_name, field_type} <- fields, into: <<>> do
      encode_query_value(field_type, Map.get(value, field_name))
    end
  end

  defp encode_value(:uuid, uuid) when is_binary(uuid) do
    <<part1::8-bytes, ?-,
      part2::4-bytes, ?-,
      part3::4-bytes, ?-,
      part4::4-bytes, ?-,
      part5::12-bytes>> = uuid
    <<decode_base16(part1)::4-bytes,
      decode_base16(part2)::2-bytes,
      decode_base16(part3)::2-bytes,
      decode_base16(part4)::2-bytes,
      decode_base16(part5)::6-bytes>>
  end

  # Alias of :text
  defp encode_value(:varchar, varchar) do
    encode_value(:text, varchar)
  end

  defp encode_value(:varint, varint) when is_integer(varint) do
    size = varint_byte_size(varint)
    <<varint::size(size)-unit(8)>>
  end

  defp encode_value(:timeuuid, timeuuid) when is_binary(timeuuid) do
    encode_value(:uuid, timeuuid)
  end

  defp encode_value({:tuple, types}, tuple) when length(types) == tuple_size(tuple) do
    for {type, item} <- Enum.zip(types, Tuple.to_list(tuple)),
        do: encode_query_value(type, item)
  end

  defp varint_byte_size(value) when value in -128..127,
    do: 1
  defp varint_byte_size(value) when value > 127,
    do: 1 + varint_byte_size(value >>> 8)
  defp varint_byte_size(value) when value < -128,
    do: varint_byte_size(-value - 1)

  @compile {:inline, decode_base16: 1}
  defp decode_base16(value) do
    Base.decode16!(value, case: :mixed)
  end

  error_codes = %{
    0x0000 => :server_failure,
    0x000A => :protocol_violation,
    0x0100 => :invalid_credentials,
    0x1000 => :unavailable,
    0x1001 => :overloaded,
    0x1002 => :bootstrapping,
    0x1003 => :truncate_failure,
    0x1100 => :write_timeout,
    0x1200 => :read_timeout,
    0x2000 => :invalid_syntax,
    0x2100 => :unauthorized,
    0x2200 => :invalid,
    0x2300 => :invalid_config,
    0x2400 => :already_exists,
    0x2500 => :unprepared,
  }
  for {code, reason} <- error_codes do
    defp decode_error_reason(<<unquote(code)::32-signed, buffer::bytes>>) do
      {unquote(reason), buffer}
    end
  end

  defp decode_error_message(_reason, buffer) do
    {message, _buffer} = decode_string(buffer)
    message
  end

  @spec decode_response(Frame.t(:error), term) :: Error.t
  @spec decode_response(Frame.t(:ready), nil) :: :ok
  @spec decode_response(Frame.t(:supported), nil) :: %{optional(String.t) => [String.t]}
  @spec decode_response(Frame.t(:result), Simple.t | Prepared.t | Batch.t) :: Xandra.result | Prepared.t
  def decode_response(frame, query \\ nil)

  def decode_response(%Frame{kind: :error, body: body} , _query) do
    {reason, buffer} = decode_error_reason(body)
    Error.new(reason, decode_error_message(reason, buffer))
  end

  def decode_response(%Frame{kind: :ready, body: <<>>}, nil) do
    :ok
  end

  def decode_response(%Frame{kind: :supported, body: body}, nil) do
    {content, <<>>} = decode_string_multimap(body)
    content
  end

  def decode_response(%Frame{kind: :event, body: body}, nil) do
    {"STATUS_CHANGE", rest} = decode_string(body)
    {effect, rest} = decode_string(rest)
    {address, port, <<>>} = decode_inet(rest)
    %StatusChange{effect: effect, address: address, port: port}
  end

  def decode_response(%Frame{kind: :result, body: body}, %kind{} = query)
      when kind in [Simple, Prepared, Batch] do
    decode_result_response(body, query)
  end

  defp decode_inet(<<size, buffer::binary>>) do
    {address, rest} = decode_value(buffer, size, :inet)
    <<port::32, rest::binary>> = rest
    {address, port, rest}
  end

  # Void
  defp decode_result_response(<<0x0001::32-signed>>, _query) do
    %Xandra.Void{}
  end

  # Page
  defp decode_result_response(<<0x0002::32-signed>> <> buffer, query) do
    page = new_page(query)
    {page, buffer} = decode_metadata(buffer, page)
    content = decode_page_content(buffer, page.columns)
    %{page | content: content}
  end

  # SetKeyspace
  defp decode_result_response(<<0x0003::32-signed>> <> buffer, _query) do
    {keyspace, <<>>} = decode_string(buffer)
    %Xandra.SetKeyspace{keyspace: keyspace}
  end

  # Prepared
  defp decode_result_response(<<0x0004::32-signed>> <> buffer, %Prepared{} = prepared) do
    {id, buffer} = decode_string(buffer)
    {%{columns: bound_columns}, buffer} = decode_metadata(buffer, %Page{})
    {%{columns: result_columns}, <<>>} = decode_metadata(buffer, %Page{})
    %{prepared | id: id, bound_columns: bound_columns, result_columns: result_columns}
  end

  # SchemaChange
  defp decode_result_response(<<0x0005::32-signed>> <> buffer, _query) do
    {effect, buffer} = decode_string(buffer)
    {target, buffer} = decode_string(buffer)
    options = decode_change_options(buffer, target)
    %Xandra.SchemaChange{effect: effect, target: target, options: options}
  end

  # Since SELECT statements are not allowed in BATCH queries, there's no need to
  # support %Batch{} in this function.
  defp new_page(%Simple{}),
    do: %Page{}
  defp new_page(%Prepared{result_columns: result_columns}),
    do: %Page{columns: result_columns}

  defp decode_change_options(buffer, "KEYSPACE") do
    {keyspace, <<>>} = decode_string(buffer)
    %{keyspace: keyspace}
  end

  defp decode_change_options(buffer, target) when target in ["TABLE", "TYPE"] do
    {keyspace, buffer} = decode_string(buffer)
    {subject, <<>>} = decode_string(buffer)
    %{keyspace: keyspace, subject: subject}
  end

  defp decode_metadata(<<flags::4-bytes, column_count::32-signed>> <> buffer, page) do
    <<_::29, no_metadata::1, has_more_pages::1, global_table_spec::1>> = flags
    {page, buffer} = decode_paging_state(buffer, page, has_more_pages)

    cond do
      no_metadata == 1 ->
        {page, buffer}
      global_table_spec == 1 ->
        {keyspace, buffer} = decode_string(buffer)
        {table, buffer} = decode_string(buffer)
        {columns, buffer} = decode_columns(buffer, column_count, {keyspace, table}, [])
        {%{page | columns: columns}, buffer}
      true ->
        {columns, buffer} = decode_columns(buffer, column_count, nil, [])
        {%{page | columns: columns}, buffer}
    end
  end

  defp decode_paging_state(buffer, page, 0) do
    {page, buffer}
  end

  defp decode_paging_state(buffer, page, 1) do
    <<byte_count::32, paging_state::bytes-size(byte_count)>> <> buffer = buffer
    {%{page | paging_state: paging_state}, buffer}
  end

  defp decode_page_content(<<row_count::32-signed>> <> buffer, columns) do
    {content, <<>>} = decode_page_content(buffer, row_count, columns, columns, [[]])
    content
  end

  def decode_page_content(buffer, 0, columns, columns, [_ | acc]) do
    {Enum.reverse(acc), buffer}
  end

  def decode_page_content(buffer, row_count, columns, [], [values | acc]) do
    decode_page_content(buffer, row_count - 1, columns, columns, [[], Enum.reverse(values) | acc])
  end

  def decode_page_content(<<size::32-signed>> <> buffer, row_count, columns, [{_, _, _, type} | rest], [values | acc]) do
    {value, buffer} = decode_value(buffer, size, type)
    values = [value | values]
    decode_page_content(buffer, row_count, columns, rest, [values | acc])
  end

  defp decode_value(<<size::32-signed>> <> buffer, type) do
    decode_value(buffer, size, type)
  end

  defp decode_value(buffer, -1, _type) do
    {nil, buffer}
  end

  defp decode_value(buffer, size, :ascii) do
    <<value::size(size)-bytes>> <> buffer = buffer
    {value, buffer}
  end

  defp decode_value(<<value::64-signed>> <> buffer, 8, :bigint) do
    {value, buffer}
  end

  defp decode_value(buffer, size, :blob) do
    <<value::size(size)-bytes>> <> buffer = buffer
    {value, buffer}
  end

  defp decode_value(<<value::8>> <> buffer, 1, :boolean) do
    {value != 0, buffer}
  end

  defp decode_value(<<value::32, buffer::bytes>>, 4, :date) do
    {value, buffer}
  end

  defp decode_value(buffer, size, :decimal) do
    {scale, buffer} = decode_value(buffer, 4, :int)
    {value, buffer} = decode_value(buffer, size - 4, :varint)
    {{value, scale}, buffer}
  end

  defp decode_value(<<value::64-float>> <> buffer, 8, :double) do
    {value, buffer}
  end

  defp decode_value(<<value::32-float>> <> buffer, 4, :float) do
    {value, buffer}
  end

  defp decode_value(<<address::4-bytes>> <> buffer, 4, :inet) do
    <<n1, n2, n3, n4>> = address
    {{n1, n2, n3, n4}, buffer}
  end

  defp decode_value(<<address::16-bytes>> <> buffer, 16, :inet) do
    <<n1, n2, n3, n4, n5, n6, n7, n8, n9, n10, n11, n12, n13, n14, n15, n16>> = address
    {{n1, n2, n3, n4, n5, n6, n7, n8, n9, n10, n11, n12, n13, n14, n15, n16}, buffer}
  end

  defp decode_value(<<value::32-signed>> <> buffer, 4, :int) do
    {value, buffer}
  end

  defp decode_value(buffer, size, {:list, [type]}) do
    size = size - 4
    <<length::32-signed, content::bytes-size(size)>> <> buffer = buffer
    {decode_list(content, length, type, []), buffer}
  end

  defp decode_value(buffer, size, {:map, [key_type, value_type]}) do
    size = size - 4
    <<count::32-signed, content::bytes-size(size)>> <> buffer = buffer
    {decode_map(content, count, key_type, value_type, []), buffer}
  end

  defp decode_value(buffer, size, {:set, [type]}) do
    size = size - 4
    <<length::32-signed, content::bytes-size(size)>> <> buffer = buffer
    list = decode_list(content, length, type, [])
    {MapSet.new(list), buffer}
  end

  defp decode_value(<<value::16-signed, buffer::bytes>>, 2, :smallint) do
    {value, buffer}
  end

  defp decode_value(buffer, size, {:tuple, types}) do
    <<content::bytes-size(size)>> <> buffer = buffer
    {decode_tuple(content, types, []), buffer}
  end

  defp decode_value(buffer, size, :varchar) do
    <<text::size(size)-bytes>> <> buffer = buffer
    {text, buffer}
  end

  defp decode_value(buffer, size, :varint) do
    <<int::size(size)-unit(8)-signed, buffer::bytes>> = buffer
    {int, buffer}
  end

<<<<<<< HEAD
  defp decode_value(buffer, size, {:udt, fields}) do
    <<content::bytes-size(size)>> <> buffer = buffer
    {decode_value_udt(content, fields, %{}), buffer}
=======
  defp decode_value(<<value::64, buffer::bytes>>, 8, :time) do
    {value, buffer}
>>>>>>> 63916dc3
  end

  defp decode_value(<<value::64-signed>> <> buffer, 8, :timestamp) do
    {value, buffer}
  end

  defp decode_value(<<value::signed, buffer::bytes>>, 1, :tinyint) do
    {value, buffer}
  end

  defp decode_value(<<value::16-bytes>> <> buffer, 16, type) when type in [:timeuuid, :uuid] do
    {value, buffer}
  end

  defp decode_value_udt(<<>>, [], result) do
    result
  end

  defp decode_value_udt(buffer, [{field_name, field_type} | rest], result) do
    {value, buffer} = decode_value(buffer, field_type)
    decode_value_udt(buffer, rest, Map.put(result, field_name, value))
  end

  defp decode_list(<<>>, 0, _type, acc) do
    Enum.reverse(acc)
  end

  defp decode_list(buffer, length, type, acc) do
    {elem, buffer} = decode_value(buffer, type)
    decode_list(buffer, length - 1, type, [elem | acc])
  end

  defp decode_map(<<>>, 0, _key_type, _value_type, acc) do
    Map.new(acc)
  end

  defp decode_map(buffer, count, key_type, value_type, acc) do
    {key, buffer} = decode_value(buffer, key_type)
    {value, buffer} = decode_value(buffer, value_type)
    decode_map(buffer, count - 1, key_type, value_type, [{key, value} | acc])
  end

  def decode_tuple(<<>>, [], acc) do
    acc |> Enum.reverse |> List.to_tuple
  end

  def decode_tuple(buffer, [type | types], acc) do
    {item, buffer} = decode_value(buffer, type)
    decode_tuple(buffer, types, [item | acc])
  end

  defp decode_columns(buffer, 0, _table_spec, acc) do
    {Enum.reverse(acc), buffer}
  end

  defp decode_columns(buffer, column_count, nil, acc) do
    {keyspace, buffer} = decode_string(buffer)
    {table, buffer} = decode_string(buffer)
    {name, buffer} = decode_string(buffer)
    {type, buffer} = decode_type(buffer)
    entry = {keyspace, table, name, type}
    decode_columns(buffer, column_count - 1, nil, [entry | acc])
  end

  defp decode_columns(buffer, column_count, table_spec, acc) do
    {keyspace, table} = table_spec
    {name, buffer} = decode_string(buffer)
    {type, buffer} = decode_type(buffer)
    entry = {keyspace, table, name, type}
    decode_columns(buffer, column_count - 1, table_spec, [entry | acc])
  end

  defp decode_type(<<0x0000::16>> <> buffer) do
    {class, buffer} = decode_string(buffer)
    {custom_type_to_native(class), buffer}
  end

  defp decode_type(<<0x0001::16>> <> buffer) do
    {:ascii, buffer}
  end

  defp decode_type(<<0x0002::16>> <> buffer) do
    {:bigint, buffer}
  end

  defp decode_type(<<0x0003::16>> <> buffer) do
    {:blob, buffer}
  end

  defp decode_type(<<0x0004::16>> <> buffer) do
    {:boolean, buffer}
  end

  defp decode_type(<<0x0005::16>> <> buffer) do
    {:counter, buffer}
  end

  defp decode_type(<<0x0006::16>> <> buffer) do
    {:decimal, buffer}
  end

  defp decode_type(<<0x0007::16>> <> buffer) do
    {:double, buffer}
  end

  defp decode_type(<<0x0008::16>> <> buffer) do
    {:float, buffer}
  end

  defp decode_type(<<0x0009::16>> <> buffer) do
    {:int, buffer}
  end

  defp decode_type(<<0x000B::16>> <> buffer) do
    {:timestamp, buffer}
  end

  defp decode_type(<<0x000C::16>> <> buffer) do
    {:uuid, buffer}
  end

  defp decode_type(<<0x000D::16>> <> buffer) do
    {:varchar, buffer}
  end

  defp decode_type(<<0x000E::16>> <> buffer) do
    {:varint, buffer}
  end

  defp decode_type(<<0x000F::16>> <> buffer) do
    {:timeuuid, buffer}
  end

  defp decode_type(<<0x0010::16>> <> buffer) do
    {:inet, buffer}
  end

  defp decode_type(<<0x0020::16>> <> buffer) do
    {type, buffer} = decode_type(buffer)
    {{:list, [type]}, buffer}
  end

  defp decode_type(<<0x0021::16>> <> buffer) do
    {key_type, buffer} = decode_type(buffer)
    {value_type, buffer} = decode_type(buffer)
    {{:map, [key_type, value_type]}, buffer}
  end

  defp decode_type(<<0x0022::16>> <> buffer) do
    {type, buffer} = decode_type(buffer)
    {{:set, [type]}, buffer}
  end

  defp decode_type(<<0x0030::16>> <> buffer) do
    {_keyspace, buffer} = decode_string(buffer)
    {_name, buffer} = decode_string(buffer)
    <<count::16>> <> buffer = buffer
    decode_type_udt(buffer, count, [])
  end

  defp decode_type(<<0x0031::16, count::16>> <> buffer) do
    decode_type_tuple(buffer, count, [])
  end

<<<<<<< HEAD
  defp decode_type_udt(buffer, 0, acc) do
    {{:udt, Enum.reverse(acc)}, buffer}
  end

  defp decode_type_udt(buffer, count, acc) do
    {field_name, buffer} = decode_string(buffer)
    {field_type, buffer} = decode_type(buffer)

    decode_type_udt(buffer, count - 1, [{field_name, field_type} | acc])
=======
  custom_types = %{
    "org.apache.cassandra.db.marshal.SimpleDateType" => :date,
    "org.apache.cassandra.db.marshal.ShortType" => :smallint,
    "org.apache.cassandra.db.marshal.ByteType" => :tinyint,
    "org.apache.cassandra.db.marshal.TimeType" => :time,
  }
  for {class, type} <- custom_types do
    defp custom_type_to_native(unquote(class)) do
      unquote(type)
    end
  end

  defp custom_type_to_native(class) do
    raise "cannot decode custom type #{inspect(class)}"
>>>>>>> 63916dc3
  end

  defp decode_type_tuple(buffer, 0, acc) do
    {{:tuple, Enum.reverse(acc)}, buffer}
  end

  defp decode_type_tuple(buffer, count, acc) do
    {type, buffer} = decode_type(buffer)
    decode_type_tuple(buffer, count - 1, [type | acc])
  end

  defp decode_string_multimap(<<size::16>> <> buffer) do
    decode_string_multimap(buffer, size, [])
  end

  defp decode_string_multimap(buffer, 0, acc) do
    {Map.new(acc), buffer}
  end

  defp decode_string_multimap(buffer, size, acc) do
    {key, buffer} = decode_string(buffer)
    {value, buffer} = decode_string_list(buffer)
    decode_string_multimap(buffer, size - 1, [{key, value} | acc])
  end

  defp decode_string(<<size::16, content::size(size)-bytes>> <> buffer) do
    {content, buffer}
  end

  defp decode_string_list(<<size::16>> <> buffer) do
    decode_string_list(buffer, size, [])
  end

  defp decode_string_list(buffer, 0, acc) do
    {Enum.reverse(acc), buffer}
  end

  defp decode_string_list(buffer, size, acc) do
    {elem, buffer} = decode_string(buffer)
    decode_string_list(buffer, size - 1, [elem | acc])
  end
end<|MERGE_RESOLUTION|>--- conflicted
+++ resolved
@@ -333,8 +333,12 @@
     <<int>>
   end
 
+  defp decode_value(<<value::16-bytes>> <> buffer, 16, type) when type in [:timeuuid, :uuid] do
+    {value, buffer}
+  end
+
   defp encode_value({:udt, fields}, value) when is_map(value) do
-    for {field_name, field_type} <- fields, into: <<>> do
+    for {field_name, field_type} <- fields do
       encode_query_value(field_type, Map.get(value, field_name))
     end
   end
@@ -644,14 +648,13 @@
     {int, buffer}
   end
 
-<<<<<<< HEAD
+  defp decode_value(<<value::64, buffer::bytes>>, 8, :time) do
+    {value, buffer}
+  end
+
   defp decode_value(buffer, size, {:udt, fields}) do
     <<content::bytes-size(size)>> <> buffer = buffer
     {decode_value_udt(content, fields, %{}), buffer}
-=======
-  defp decode_value(<<value::64, buffer::bytes>>, 8, :time) do
-    {value, buffer}
->>>>>>> 63916dc3
   end
 
   defp decode_value(<<value::64-signed>> <> buffer, 8, :timestamp) do
@@ -659,10 +662,6 @@
   end
 
   defp decode_value(<<value::signed, buffer::bytes>>, 1, :tinyint) do
-    {value, buffer}
-  end
-
-  defp decode_value(<<value::16-bytes>> <> buffer, 16, type) when type in [:timeuuid, :uuid] do
     {value, buffer}
   end
 
@@ -816,17 +815,6 @@
     decode_type_tuple(buffer, count, [])
   end
 
-<<<<<<< HEAD
-  defp decode_type_udt(buffer, 0, acc) do
-    {{:udt, Enum.reverse(acc)}, buffer}
-  end
-
-  defp decode_type_udt(buffer, count, acc) do
-    {field_name, buffer} = decode_string(buffer)
-    {field_type, buffer} = decode_type(buffer)
-
-    decode_type_udt(buffer, count - 1, [{field_name, field_type} | acc])
-=======
   custom_types = %{
     "org.apache.cassandra.db.marshal.SimpleDateType" => :date,
     "org.apache.cassandra.db.marshal.ShortType" => :smallint,
@@ -841,7 +829,17 @@
 
   defp custom_type_to_native(class) do
     raise "cannot decode custom type #{inspect(class)}"
->>>>>>> 63916dc3
+  end
+
+  defp decode_type_udt(buffer, 0, acc) do
+    {{:udt, Enum.reverse(acc)}, buffer}
+  end
+
+  defp decode_type_udt(buffer, count, acc) do
+    {field_name, buffer} = decode_string(buffer)
+    {field_type, buffer} = decode_type(buffer)
+
+    decode_type_udt(buffer, count - 1, [{field_name, field_type} | acc])
   end
 
   defp decode_type_tuple(buffer, 0, acc) do
