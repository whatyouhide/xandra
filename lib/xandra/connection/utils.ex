--- conflicted
+++ resolved
@@ -132,12 +132,7 @@
       # TODO: handle :error frames for things like :protocol_violation.
       case frame do
         %Frame{kind: :ready, body: <<>>} ->
-<<<<<<< HEAD
-          Logger.debug("FRAME READY #{inspect(frame)}, #{inspect(rest)}, #{inspect(socket)}}")
-          Logger.debug("Received READY frame")
-=======
           :telemetry.execute([:xandra, :debug, :received_frame], %{}, %{frame_type: :READY})
->>>>>>> 219f36b0
           :ok
 
         %Frame{kind: :authenticate} ->
